--- conflicted
+++ resolved
@@ -1,10 +1,6 @@
 name: CI
 
-<<<<<<< HEAD
-on: [pull_request_target, push]
-=======
-on: pull_request
->>>>>>> 1704d91e
+on: [pull_request, push]
 
 jobs:
   build_test:
