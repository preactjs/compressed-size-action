--- conflicted
+++ resolved
@@ -7,14 +7,10 @@
 inputs:
   repo-token:
     description: 'The GITHUB_TOKEN secret'
-<<<<<<< HEAD
-    required: true
+    required: false
+    default: ${{ github.token }}
   clean-script:
     description: 'An npm-script that cleans/resets state between branch builds'
-=======
-    required: false
-    default: ${{ github.token }}
->>>>>>> fa703d21
   build-script:
     description: 'The npm-script to run that builds your project'
     default: 'build'
