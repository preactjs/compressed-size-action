name: 'compressed-size-action'
description: 'Get compressed size differences for every PR'
author: 'Jason Miller'
branding:
  icon: 'archive'
  color: 'purple'
inputs:
  repo-token:
    description: 'The GITHUB_TOKEN secret'
    required: true
  build-script:
    description: 'The npm-script to run that builds your project'
    default: 'build'
  compression:
    description: 'The compression algorithm to use: "gzip" or "brotli"'
  show-total:
    description: 'Show total size and difference.'
    default: 'true'
  collapse-unchanged:
    description: 'Move unchanged files into a separate collapsed table'
    default: 'true'
  omit-unchanged:
    description: 'Exclude unchanged files from the sizes table entirely'
  strip-hash:
    description: 'A regular expression to remove hashes from filenames. Submatches are turned into asterisks if present, otherwise the whole match is removed.'
  use-check:
    description: 'Report status as a CI Check instead of using a comment [experimental]'
<<<<<<< HEAD
  minimum-change-threshold:
    description: 'Consider files with changes below this threshold as unchanged. Specified in bytes.'
    default: 1
=======
  pattern:
    description: 'minimatch pattern of files to track'
    default:  '**/dist/**/*.js'
  exclude:
    description: 'minimatch pattern of files NOT to track'
    default: '{**/*.map,**/node_modules/**}'
>>>>>>> c2a3b606
runs:
  using: 'node12'
  main: 'index.js'<|MERGE_RESOLUTION|>--- conflicted
+++ resolved
@@ -25,18 +25,15 @@
     description: 'A regular expression to remove hashes from filenames. Submatches are turned into asterisks if present, otherwise the whole match is removed.'
   use-check:
     description: 'Report status as a CI Check instead of using a comment [experimental]'
-<<<<<<< HEAD
   minimum-change-threshold:
     description: 'Consider files with changes below this threshold as unchanged. Specified in bytes.'
     default: 1
-=======
   pattern:
     description: 'minimatch pattern of files to track'
     default:  '**/dist/**/*.js'
   exclude:
     description: 'minimatch pattern of files NOT to track'
     default: '{**/*.map,**/node_modules/**}'
->>>>>>> c2a3b606
 runs:
   using: 'node12'
   main: 'index.js'