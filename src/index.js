--- conflicted
+++ resolved
@@ -218,11 +218,7 @@
 			const commentRegExp = new RegExp(`<sub>[\s\n]*(compressed|gzip)-size-action${commentKey ? `::${commentKey}` : ''}</sub>`)
 			for (let i = comments.length; i--; ) {
 				const c = comments[i];
-<<<<<<< HEAD
-				if (c.user.type === 'Bot' && commentRegExp.test(c.body)) {
-=======
-				if (/<sub>[\s\n]*(compressed|gzip)-size-action/.test(c.body)) {
->>>>>>> 68c0fd13
+				if (commentRegExp.test(c.body)) {
 					commentId = c.id;
 					break;
 				}
